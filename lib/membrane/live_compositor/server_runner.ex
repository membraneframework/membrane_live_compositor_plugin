--- conflicted
+++ resolved
@@ -6,18 +6,11 @@
   alias Membrane.LiveCompositor
   alias Membrane.LiveCompositor.ApiClient
 
-<<<<<<< HEAD
   @local_host {127, 0, 0, 1}
 
-  @spec ensure_server_started(LiveCompositor.t()) ::
+  @spec ensure_server_started(LiveCompositor.t(), Membrane.UtilitySupervisor.t()) ::
           {:ok, {:inet.ip_address(), :inet.port_number()}, pid() | nil}
-          | {:error, err :: String.t()}
-  def ensure_server_started(opt) do
-=======
-  @spec ensure_server_started(LiveCompositor.t(), Membrane.UtilitySupervisor.t()) ::
-          {:ok, :inet.port_number(), pid()} | {:error, err :: String.t()}
   def ensure_server_started(opt, utility_supervisor) do
->>>>>>> bd1e9e17
     {framerate_num, framerate_den} = opt.framerate
     framerate_str = "#{framerate_num}/#{framerate_den}"
     instance_id = "live_compositor_#{:rand.uniform(1_000_000_000)}"
@@ -46,27 +39,18 @@
               """
           end
 
-<<<<<<< HEAD
-        {:ok, lc_port, server_pid} = start_server(path, opt.api_port, env, instance_id)
-        lc_address = {@local_host, lc_port}
-        {:ok, lc_address, server_pid}
-
-      {:start_locally, path} ->
-        {:ok, lc_port, server_pid} = start_server(path, opt.api_port, env, instance_id)
-        lc_address = {@local_host, lc_port}
-        {:ok, lc_address, server_pid}
-=======
         {:ok, lc_port, server_pid} =
           start_server(path, opt.api_port, env, instance_id, utility_supervisor)
 
-        {:ok, lc_port, server_pid}
+        lc_address = {@local_host, lc_port}
+        {:ok, lc_address, server_pid}
 
       {:start_locally, path} ->
         {:ok, lc_port, server_pid} =
           start_server(path, opt.api_port, env, instance_id, utility_supervisor)
 
-        {:ok, lc_port, server_pid}
->>>>>>> bd1e9e17
+        lc_address = {@local_host, lc_port}
+        {:ok, lc_address, server_pid}
 
       :already_started ->
         with {_start_, _end} <- opt.api_port do
