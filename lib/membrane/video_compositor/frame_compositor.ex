defmodule Membrane.VideoCompositor.FrameCompositor do
  @moduledoc """
  This module defines behaviour for different frame composition implementations, supporting multiple input frames.
  """
  alias Membrane.RawVideo

  @type id_t() :: non_neg_integer()
  @type internal_state_t() :: any()
  @type error_t() :: any()
  @type frame_with_pts :: {binary(), Membrane.Time.t()}

  @callback init(output_caps :: RawVideo.t()) :: {:ok, internal_state_t} | {:error, error_t()}

  @doc """
  Uploads a frame to the compositor.

  If all videos have provided input frames with a current enough pts, this will also render and return a composed frame.
  """
  @callback upload_frame(internal_state_t(), id_t(), frame_with_pts()) ::
              {:ok | {:ok, frame_with_pts()}, internal_state_t()}

  @doc """
  Forcibly renders the composed frame, even if we are still waiting for some frames to arrive
  """
  @callback force_render(internal_state :: internal_state_t) ::
              {{:ok, merged_frames :: frame_with_pts()}, internal_state_t} | {:error, error_t()}

  @doc """
  Registers a new input video with the given numerical `id`.
<<<<<<< HEAD

  Provided `id` should be unique within all previous ones, otherwise the compositor may or may not replace
  the old video with this id with a new one.
  `x` and `y` are pixel coordinates specifying where the top-right corner of the video should be.
=======
  Provided `id` should be unique within all previous ones, otherwise function may cause undefined behaviour.
  `x` and `y` are pixel coordinates specifying where the top-left corner of the video should be.
>>>>>>> 99a043cb
  `z` must be a float between 0.0 and 1.0, and it determines which videos are drawn in front of others.
  A video with a higher `z` coordinate will cover videos with lower `z` coordinates.
  """
  @callback add_video(
              internal_state :: internal_state_t,
              id :: id_t(),
              input_caps :: RawVideo.t(),
              position :: {x :: non_neg_integer(), y :: non_neg_integer()},
              z :: float(),
              scale :: float()
            ) :: {:ok, internal_state_t} | {:error, error_t()}

  @doc """
  Video of the given `id` should be registered, removal of nonexistent video may panic the compositor.
  """
  @callback remove_video(
              internal_state :: internal_state_t,
              id :: id_t()
            ) :: {:ok, internal_state_t} | {:error, error_t()}

  @doc """
<<<<<<< HEAD
  Send an end of stream to a video with the given `id`.

  This causes the video to be deleted after it's enqueued frames are used up.
  """
  @callback send_end_of_stream(internal_state_t(), id_t()) ::
              {:ok, internal_state_t()} | {:error, error_t()}

  @doc """
  Video of the given `id` should be registered, using `id` of nonexistent video may panic the compositor.

  `x` and `y` are pixel coordinates specifying where the top-right corner of the video should be.
=======
  Video of the given `id` should be registered, using `id` of nonexistent video may cause undefined behaviour.
  `x` and `y` are pixel coordinates specifying where the top-left corner of the video should be.
>>>>>>> 99a043cb
  `z` must be a float between 0.0 and 1.0, and it determines which videos are drawn in front of others.
  A video with a higher `z` coordinate will cover videos with lower `z` coordinates.
  """
  @callback set_position(
              internal_state :: internal_state_t,
              id :: id_t(),
              position :: {x :: non_neg_integer(), y :: non_neg_integer()},
              z :: float(),
              scale :: float()
            ) :: {:ok, internal_state_t} | {:error, error_t()}
end<|MERGE_RESOLUTION|>--- conflicted
+++ resolved
@@ -27,15 +27,10 @@
 
   @doc """
   Registers a new input video with the given numerical `id`.
-<<<<<<< HEAD
 
   Provided `id` should be unique within all previous ones, otherwise the compositor may or may not replace
   the old video with this id with a new one.
-  `x` and `y` are pixel coordinates specifying where the top-right corner of the video should be.
-=======
-  Provided `id` should be unique within all previous ones, otherwise function may cause undefined behaviour.
   `x` and `y` are pixel coordinates specifying where the top-left corner of the video should be.
->>>>>>> 99a043cb
   `z` must be a float between 0.0 and 1.0, and it determines which videos are drawn in front of others.
   A video with a higher `z` coordinate will cover videos with lower `z` coordinates.
   """
@@ -57,7 +52,6 @@
             ) :: {:ok, internal_state_t} | {:error, error_t()}
 
   @doc """
-<<<<<<< HEAD
   Send an end of stream to a video with the given `id`.
 
   This causes the video to be deleted after it's enqueued frames are used up.
@@ -68,11 +62,7 @@
   @doc """
   Video of the given `id` should be registered, using `id` of nonexistent video may panic the compositor.
 
-  `x` and `y` are pixel coordinates specifying where the top-right corner of the video should be.
-=======
-  Video of the given `id` should be registered, using `id` of nonexistent video may cause undefined behaviour.
   `x` and `y` are pixel coordinates specifying where the top-left corner of the video should be.
->>>>>>> 99a043cb
   `z` must be a float between 0.0 and 1.0, and it determines which videos are drawn in front of others.
   A video with a higher `z` coordinate will cover videos with lower `z` coordinates.
   """
