defmodule Membrane.VideoCompositor.Queue.State.PadState do
  @moduledoc false
  # Responsible for keeping single pad queue state.

  # We assume that the queue receives pts ordered frames on each pad,
  # therefore events in events_queue should be pts ordered.

  alias Membrane.VideoCompositor
  alias Membrane.{RawVideo, Time}

  @enforce_keys [:timestamp_offset, :events_queue, :metadata]
  defstruct @enforce_keys

<<<<<<< HEAD
  @type frame_event :: {:frame, pts :: Time.non_neg_t(), frame_data :: binary()}
=======
  @type frame_event :: {:frame, pts :: Time.non_neg(), frame_data :: binary()}
  @type pad_added_event :: {:pad_added, pad_options :: map()}
>>>>>>> 5004b9b6
  @type end_of_stream_event :: :end_of_stream
  @type stream_format_event :: {:stream_format, RawVideo.t()}

  @type pad_event :: stream_format_event() | frame_event() | end_of_stream_event()

  @type t :: %__MODULE__{
<<<<<<< HEAD
          timestamp_offset: Time.non_neg_t(),
          events_queue: list(pad_event()),
          metadata: VideoCompositor.input_pad_metadata()
=======
          timestamp_offset: Time.non_neg(),
          events_queue: list(pad_event())
>>>>>>> 5004b9b6
        }

  @spec new(VideoCompositor.input_pad_options()) :: t()
  def new(pad_options) do
    %__MODULE__{
      timestamp_offset: pad_options.timestamp_offset,
      events_queue: [],
      metadata: pad_options.metadata
    }
  end

  @spec event_type(pad_event()) :: :stream_format | :frame | :end_of_stream
  def event_type(event) do
    case event do
      {:stream_format, _pad_stream_format} -> :stream_format
      {:frame, _pts, _frame_data} -> :frame
      :end_of_stream -> :end_of_stream
    end
  end
end<|MERGE_RESOLUTION|>--- conflicted
+++ resolved
@@ -11,26 +11,16 @@
   @enforce_keys [:timestamp_offset, :events_queue, :metadata]
   defstruct @enforce_keys
 
-<<<<<<< HEAD
-  @type frame_event :: {:frame, pts :: Time.non_neg_t(), frame_data :: binary()}
-=======
   @type frame_event :: {:frame, pts :: Time.non_neg(), frame_data :: binary()}
-  @type pad_added_event :: {:pad_added, pad_options :: map()}
->>>>>>> 5004b9b6
   @type end_of_stream_event :: :end_of_stream
   @type stream_format_event :: {:stream_format, RawVideo.t()}
 
   @type pad_event :: stream_format_event() | frame_event() | end_of_stream_event()
 
   @type t :: %__MODULE__{
-<<<<<<< HEAD
-          timestamp_offset: Time.non_neg_t(),
+          timestamp_offset: Time.non_neg(),
           events_queue: list(pad_event()),
           metadata: VideoCompositor.input_pad_metadata()
-=======
-          timestamp_offset: Time.non_neg(),
-          events_queue: list(pad_event())
->>>>>>> 5004b9b6
         }
 
   @spec new(VideoCompositor.input_pad_options()) :: t()
