--- conflicted
+++ resolved
@@ -47,23 +47,12 @@
   @enforce_keys [:x, :y, :z, :scale]
   defstruct [:x, :y, z: 0.0, scale: 1.0]
 
-<<<<<<< HEAD
-  @spec from_tuple({non_neg_integer(), non_neg_integer(), float(), float()}) ::
-          {:ok, __MODULE__.t()} | {:error, atom()}
-  def from_tuple({x, y, z, scale}) do
-    if z < 0.0 or z > 1.0 do
-      {:error, :z_out_of_range}
-    else
-      {:ok, %__MODULE__{x: x, y: y, z: z, scale: scale}}
-    end
-=======
-  @spec from_tuple({non_neg_integer(), non_neg_integer(), float()}) :: __MODULE__.t()
-  def from_tuple({_x, _y, z}) when z < 0.0 or z > 1.0 do
+  @spec from_tuple({non_neg_integer(), non_neg_integer(), float(), float()}) :: __MODULE__.t()
+  def from_tuple({_x, _y, z, _scale}) when z < 0.0 or z > 1.0 do
     raise "z = #{z} is out of the (0.0, 1.0) range"
   end
 
-  def from_tuple({x, y, z}) do
-    %__MODULE__{x: x, y: y, z: z}
->>>>>>> 99a043cb
+  def from_tuple({x, y, z, scale}) do
+    %__MODULE__{x: x, y: y, z: z, scale: scale}
   end
 end