defmodule Membrane.VideoCompositor.HandlingPadRemovedTest do
  use ExUnit.Case

  alias Membrane.Buffer
  alias Membrane.RawVideo
<<<<<<< HEAD
  alias Membrane.VideoCompositor.Core, as: VC_Core
  alias Membrane.VideoCompositor.RustStructs.BaseVideoPlacement
=======
  alias Membrane.VideoCompositor.CompositorElement
  alias Membrane.VideoCompositor.Scene.BaseVideoPlacement
>>>>>>> 303b76f3
  alias Membrane.VideoCompositor.VideoTransformations

  test "when a video that did not receive start of stream gets removed it should unblock others" do
    stream_format = %RawVideo{
      width: 2,
      height: 2,
      framerate: {1, 1},
      pixel_format: :I420,
      aligned: true
    }

    init_opts = %{
      stream_format: stream_format
    }

    assert {[], state} = VC_Core.handle_init(%{}, init_opts)

    pad_added_opts = %{
      initial_placement: %BaseVideoPlacement{
        position: {0, 0},
        size: {2, 2},
        z_value: 0.0
      },
      timestamp_offset: 0,
      initial_video_transformations: VideoTransformations.empty()
    }

    assert {[stream_format: {:output, ^stream_format}], state} =
             VC_Core.handle_playing(%{}, state)

    pad1 = {Membrane.Pad, :input, 1}
    pad2 = {Membrane.Pad, :input, 2}

    assert {[], state} = VC_Core.handle_pad_added(pad1, %{options: pad_added_opts}, state)

    assert {[], state} = VC_Core.handle_stream_format(pad1, stream_format, %{}, state)
    assert {[], state} = VC_Core.handle_start_of_stream(pad1, %{}, state)

    assert {[], state} = VC_Core.handle_pad_added(pad2, %{options: pad_added_opts}, state)

    assert {[], state} = VC_Core.handle_stream_format(pad2, stream_format, %{}, state)
    assert {[], state} = VC_Core.handle_start_of_stream(pad2, %{}, state)

    second = Membrane.Time.second()
    buffer1 = %Buffer{payload: <<0::size(48)>>, pts: 0}
    assert {[], state} = VC_Core.handle_process(pad1, buffer1, %{}, state)

    buffer2 = %Buffer{payload: <<0::size(48)>>, pts: second}
    assert {[], state} = VC_Core.handle_process(pad1, buffer2, %{}, state)

    pads = %{
      pad2 => %{end_of_stream?: false}
    }

    assert {[
              {:buffer,
               [
                 %Buffer{pts: 0},
                 %Buffer{pts: ^second}
               ]}
            ], _state} = VC_Core.handle_pad_removed(pad2, %{pads: pads}, state)
  end
end<|MERGE_RESOLUTION|>--- conflicted
+++ resolved
@@ -3,13 +3,8 @@
 
   alias Membrane.Buffer
   alias Membrane.RawVideo
-<<<<<<< HEAD
   alias Membrane.VideoCompositor.Core, as: VC_Core
-  alias Membrane.VideoCompositor.RustStructs.BaseVideoPlacement
-=======
-  alias Membrane.VideoCompositor.CompositorElement
   alias Membrane.VideoCompositor.Scene.BaseVideoPlacement
->>>>>>> 303b76f3
   alias Membrane.VideoCompositor.VideoTransformations
 
   test "when a video that did not receive start of stream gets removed it should unblock others" do
