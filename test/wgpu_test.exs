--- conflicted
+++ resolved
@@ -1,9 +1,9 @@
-<<<<<<< HEAD
 # defmodule Membrane.VideoCompositor.WgpuTest do
 #   use ExUnit.Case, async: false
 
 #   alias Membrane.VideoCompositor.VideoTransformations
 #   alias Membrane.VideoCompositor.RustStructs.{BaseVideoPlacement, RawVideo}
+#   alias Membrane.VideoCompositor.Scene.BaseVideoPlacement
 #   alias Membrane.VideoCompositor.Support.Utils
 #   alias Membrane.VideoCompositor.Wgpu.Native
 
@@ -192,202 +192,6 @@
 #                  0,
 #                  %Membrane.VideoCompositor.VideoTransformations{texture_transformations: []}
 #                )
-=======
-defmodule Membrane.VideoCompositor.WgpuTest do
-  use ExUnit.Case, async: false
-
-  alias Membrane.VideoCompositor.VideoTransformations
-  alias Membrane.VideoCompositor.RustStructs.{BaseVideoPlacement, RawVideo}
-  alias Membrane.VideoCompositor.Scene.BaseVideoPlacement
-  alias Membrane.VideoCompositor.Support.Utils
-  alias Membrane.VideoCompositor.Wgpu.Native
-
-  @stream_format_360p_1fps %RawVideo{
-    width: 640,
-    height: 360,
-    pixel_format: :I420,
-    framerate: {1, 1}
-  }
-
-  defp init_two_overlapping_videos() do
-    stream_format = @stream_format_360p_1fps
-
-    assert {:ok, state} = Native.init(stream_format)
-
-    assert :ok =
-             Native.add_video(
-               state,
-               0,
-               stream_format,
-               %BaseVideoPlacement{
-                 position: {0, 0},
-                 size: {stream_format.width, stream_format.height},
-                 z_value: 0.0
-               },
-               %VideoTransformations{
-                 texture_transformations: []
-               }
-             )
-
-    assert :ok =
-             Native.add_video(
-               state,
-               1,
-               stream_format,
-               %BaseVideoPlacement{
-                 position: {0, 0},
-                 size: {stream_format.width, stream_format.height},
-                 z_value: 0.5
-               },
-               %VideoTransformations{
-                 texture_transformations: []
-               }
-             )
-
-    state
-  end
-
-  describe "wgpu" do
-    @describetag :tmp_dir
-
-    @tag wgpu: true
-    test "init" do
-      out_video = %RawVideo{width: 640, height: 720, pixel_format: :I420, framerate: {60, 1}}
-
-      assert {:ok, _state} = Native.init(out_video)
-    end
-
-    @tag wgpu: true
-    test "simple compose", %{tmp_dir: tmp_dir} do
-      {in_path, out_path, ref_path} = Utils.prepare_paths("1frame.yuv", tmp_dir, "native")
-
-      assert {:ok, frame} = File.read(in_path)
-
-      in_video = @stream_format_360p_1fps
-
-      assert {:ok, state} =
-               Native.init(%RawVideo{
-                 width: 640,
-                 height: 720,
-                 pixel_format: :I420,
-                 framerate: {60, 1}
-               })
-
-      assert :ok =
-               Native.add_video(
-                 state,
-                 0,
-                 in_video,
-                 %BaseVideoPlacement{
-                   position: {0, 0},
-                   size: {in_video.width, in_video.height}
-                 },
-                 %VideoTransformations{
-                   texture_transformations: []
-                 }
-               )
-
-      assert :ok =
-               Native.add_video(
-                 state,
-                 1,
-                 in_video,
-                 %BaseVideoPlacement{
-                   position: {0, 360},
-                   size: {in_video.width, in_video.height}
-                 },
-                 %VideoTransformations{
-                   texture_transformations: []
-                 }
-               )
-
-      assert :ok = Native.process_frame(state, 0, frame, 1)
-      assert {:ok, {out_frame, 1}} = Native.process_frame(state, 1, frame, 1)
-      assert {:ok, file} = File.open(out_path, [:write])
-      IO.binwrite(file, out_frame)
-      File.close(file)
-
-      reference_input_path = String.replace_suffix(in_path, "yuv", "h264")
-
-      Utils.generate_ffmpeg_reference(
-        reference_input_path,
-        ref_path,
-        "split[b], pad=iw:ih*2[src], [src][b]overlay=0:h"
-      )
-
-      Utils.compare_contents_with_error(out_path, ref_path)
-    end
-
-    @tag wgpu: true
-    test "z value", %{tmp_dir: tmp_dir} do
-      {in_path, out_path, _ref_path} = Utils.prepare_paths("1frame.yuv", tmp_dir, "native")
-
-      assert {:ok, frame} = File.read(in_path)
-
-      state = init_two_overlapping_videos()
-
-      s = bit_size(frame)
-      empty_frame = <<0::size(s)>>
-
-      assert :ok = Native.process_frame(state, 0, empty_frame, 1)
-      assert {:ok, {out_frame, 1}} = Native.process_frame(state, 1, frame, 1)
-
-      assert {:ok, file} = File.open(out_path, [:write])
-      IO.binwrite(file, out_frame)
-      File.close(file)
-
-      Utils.compare_contents_with_error(in_path, out_path)
-    end
-
-    @tag wgpu: true
-    test "update placement", %{tmp_dir: tmp_dir} do
-      {in_path, out_path, _ref_path} = Utils.prepare_paths("1frame.yuv", tmp_dir, "native")
-
-      assert {:ok, frame} = File.read(in_path)
-
-      stream_format = @stream_format_360p_1fps
-      state = init_two_overlapping_videos()
-
-      s = bit_size(frame)
-      empty_frame = <<0::size(s)>>
-
-      assert :ok = Native.process_frame(state, 0, empty_frame, 1)
-      assert {:ok, {out_frame, 1}} = Native.process_frame(state, 1, frame, 1)
-
-      assert {:ok, file} = File.open(out_path, [:write])
-      IO.binwrite(file, out_frame)
-      File.close(file)
-
-      Utils.compare_contents_with_error(in_path, out_path)
-
-      Native.update_placement(state, 0, %BaseVideoPlacement{
-        position: {0, 0},
-        size: {stream_format.width, stream_format.height},
-        z_value: 1.0
-      })
-
-      second = Membrane.Time.second()
-      assert :ok = Native.process_frame(state, 0, frame, second)
-      assert {:ok, {out_frame, ^second}} = Native.process_frame(state, 1, empty_frame, second)
-
-      assert {:ok, file} = File.open(out_path, [:write])
-      IO.binwrite(file, out_frame)
-      File.close(file)
-
-      Utils.compare_contents_with_error(in_path, out_path)
-    end
-
-    @tag wgpu: true
-    test "update transformations has correct return type" do
-      state = init_two_overlapping_videos()
-
-      assert :ok =
-               Native.update_transformations(
-                 state,
-                 0,
-                 %Membrane.VideoCompositor.VideoTransformations{texture_transformations: []}
-               )
->>>>>>> 303b76f3
 
 #       bad_index = 3
 
