defmodule VideoCompositor.Wgpu.Test do
  use ExUnit.Case, async: false

  alias Membrane.VideoCompositor.Common.{Position, RawVideo}
  alias Membrane.VideoCompositor.Test.Support.Utility
  alias Membrane.VideoCompositor.Wgpu.Native

  describe "wgpu native test on" do
    @describetag :tmp_dir
    @describetag :wgpu

    test "inits" do
      out_video = %RawVideo{width: 640, height: 720, pixel_format: :I420, framerate: {60, 1}}

      assert {:ok, _state} = Native.init(out_video)
    end

    test "compose doubled raw video frame on top of each other", %{tmp_dir: tmp_dir} do
      {in_path, out_path, ref_path} = Utility.prepare_paths("1frame.yuv", tmp_dir, "native")
      assert {:ok, frame} = File.read(in_path)

      in_video = %RawVideo{
        width: 640,
        height: 360,
        pixel_format: :I420,
        framerate: {60, 1}
      }

      assert {:ok, state} =
               Native.init(%RawVideo{
                 width: 640,
                 height: 720,
                 pixel_format: :I420,
                 framerate: {60, 1}
               })

      assert :ok =
               Native.add_video(state, 0, in_video, %Position{
                 x: 0,
                 y: 0,
                 z: 0.0,
                 scale: 1.0
               })

      assert :ok =
               Native.add_video(state, 1, in_video, %Position{
                 x: 0,
                 y: 360,
                 z: 0.0,
                 scale: 1.0
               })

      assert :ok = Native.upload_frame(state, 0, frame, 1)
      assert {:ok, {out_frame, 1}} = Native.upload_frame(state, 1, frame, 1)
      assert {:ok, file} = File.open(out_path, [:write])
      IO.binwrite(file, out_frame)
      File.close(file)

      reference_input_path = String.replace_suffix(in_path, "yuv", "h264")

      Utility.generate_ffmpeg_reference(
        reference_input_path,
        ref_path,
        "split[b], pad=iw:ih*2[src], [src][b]overlay=0:h"
      )

      Utility.compare_contents_with_error(out_path, ref_path)
    end

    test "z value affects composition", %{tmp_dir: tmp_dir} do
      {in_path, out_path, _ref_path} = Utility.prepare_paths("1frame.yuv", tmp_dir, "native")
      assert {:ok, frame} = File.read(in_path)

      caps = %RawVideo{
        width: 640,
        height: 360,
        pixel_format: :I420,
        framerate: {60, 1}
      }

      assert {:ok, state} = Native.init(caps)

      assert :ok =
               Native.add_video(state, 0, caps, %Position{
                 x: 0,
                 y: 0,
<<<<<<< HEAD
                 z: 0.5,
                 scale: 1.0
=======
                 z: 0.0
>>>>>>> 99a043cb
               })

      assert :ok =
               Native.add_video(state, 1, caps, %Position{
                 x: 0,
                 y: 0,
<<<<<<< HEAD
                 z: 0.0,
                 scale: 1.0
=======
                 z: 0.5
>>>>>>> 99a043cb
               })

      s = bit_size(frame)
      empty_frame = <<0::size(s)>>

      assert :ok = Native.upload_frame(state, 0, empty_frame, 1)
      assert {:ok, {out_frame, 1}} = Native.upload_frame(state, 1, frame, 1)

      assert {:ok, file} = File.open(out_path, [:write])
      IO.binwrite(file, out_frame)
      File.close(file)

      Utility.compare_contents_with_error(in_path, out_path)
    end
  end
end<|MERGE_RESOLUTION|>--- conflicted
+++ resolved
@@ -84,24 +84,16 @@
                Native.add_video(state, 0, caps, %Position{
                  x: 0,
                  y: 0,
-<<<<<<< HEAD
-                 z: 0.5,
+                 z: 0.0,
                  scale: 1.0
-=======
-                 z: 0.0
->>>>>>> 99a043cb
                })
 
       assert :ok =
                Native.add_video(state, 1, caps, %Position{
                  x: 0,
                  y: 0,
-<<<<<<< HEAD
-                 z: 0.0,
+                 z: 0.5,
                  scale: 1.0
-=======
-                 z: 0.5
->>>>>>> 99a043cb
                })
 
       s = bit_size(frame)
