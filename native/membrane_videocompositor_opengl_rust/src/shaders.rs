--- conflicted
+++ resolved
@@ -1,13 +1,12 @@
 //! Structures for managing OpenGL shaders and shader programs
 
 use crate::{errors::CompositorError, gl};
-
-use crate::errors::CompositorError;
+use glad_gles2::gl;
 
 /// An abstraction of OpenGL's [shader program](https://www.khronos.org/opengl/wiki/GLSL_Object#Program_objects).
 /// This will delete the program when dropped.
 pub struct ShaderProgram {
-    id: gl!(GLuint),
+    id: gl::GLuint,
 }
 
 impl ShaderProgram {
@@ -17,68 +16,36 @@
         fragment_shader_code: &str,
     ) -> Result<Self, CompositorError> {
         unsafe {
-            let vertex = gl!(CreateShader(gl!(VERTEX_SHADER)))?;
-            gl!(ShaderSource(
+            let vertex = gl!(gl::CreateShader(gl::VERTEX_SHADER))?;
+            gl!(gl::ShaderSource(
                 vertex,
                 1,
                 &(vertex_shader_code.as_ptr() as *const i8),
-<<<<<<< HEAD
                 &(vertex_shader_code.len() as i32)
             ))?;
 
-            gl!(CompileShader(vertex))?;
+            gl!(gl::CompileShader(vertex))?;
             Self::check_shader_compilation_error(vertex, ShaderType::Vertex)?;
-=======
-                &(vertex_shader_code.len() as i32),
-            );
 
-            gl::CompileShader(vertex);
-            let mut ok = 0;
-            gl::GetShaderiv(vertex, gl::COMPILE_STATUS, &mut ok);
-            if ok != gl::TRUE.into() {
-                return Err(CompositorError::ShaderError("cannot_compile_vertex_shader"));
-            }
->>>>>>> 0865863d
-
-            let fragment = gl!(CreateShader(gl!(FRAGMENT_SHADER)))?;
-            gl!(ShaderSource(
+            let fragment = gl!(gl::CreateShader(gl::FRAGMENT_SHADER))?;
+            gl!(gl::ShaderSource(
                 fragment,
                 1,
                 &(fragment_shader_code.as_ptr() as *const i8),
                 &(fragment_shader_code.len() as i32)
             ))?;
 
-<<<<<<< HEAD
-            gl!(CompileShader(fragment))?;
+            gl!(gl::CompileShader(fragment))?;
             Self::check_shader_compilation_error(fragment, ShaderType::Fragment)?;
-=======
-            gl::CompileShader(fragment);
-            gl::GetShaderiv(fragment, gl::COMPILE_STATUS, &mut ok);
-            if ok != gl::TRUE.into() {
-                return Err(CompositorError::ShaderError(
-                    "cannot_compile_fragment_shader",
-                ));
-            }
->>>>>>> 0865863d
 
-            let program = gl!(CreateProgram())?;
-            gl!(AttachShader(program, vertex))?;
-            gl!(AttachShader(program, fragment))?;
-            gl!(LinkProgram(program))?;
+            let program = gl!(gl::CreateProgram())?;
+            gl!(gl::AttachShader(program, vertex))?;
+            gl!(gl::AttachShader(program, fragment))?;
+            gl!(gl::LinkProgram(program))?;
             Self::check_program_linking_error(program)?;
 
-<<<<<<< HEAD
-            gl!(DeleteShader(vertex))?;
-            gl!(DeleteShader(fragment))?;
-=======
-            gl::GetProgramiv(program, gl::LINK_STATUS, &mut ok);
-            if ok != gl::TRUE.into() {
-                return Err(CompositorError::ShaderError("cannot_link_program"));
-            }
-
-            gl::DeleteShader(vertex);
-            gl::DeleteShader(fragment);
->>>>>>> 0865863d
+            gl!(gl::DeleteShader(vertex))?;
+            gl!(gl::DeleteShader(fragment))?;
 
             Ok(Self { id: program })
         }
@@ -86,7 +53,7 @@
 
     /// Make OpenGL use this program.
     pub fn use_program(&self) -> Result<(), CompositorError> {
-        unsafe { gl!(UseProgram(self.id))? }
+        unsafe { gl!(gl::UseProgram(self.id))? }
         Ok(())
     }
 
@@ -95,8 +62,8 @@
         use std::ffi::CString;
         let name_c_str = CString::new(name).unwrap(); // ok to unwrap since name is known before compilation
         unsafe {
-            gl!(Uniform1i(
-                gl!(GetUniformLocation(self.id, name_c_str.as_ptr()))?,
+            gl!(gl::Uniform1i(
+                gl!(gl::GetUniformLocation(self.id, name_c_str.as_ptr()))?,
                 value
             ))?
         }
@@ -104,22 +71,22 @@
     }
 
     fn check_shader_compilation_error(
-        shader_id: gl!(GLuint),
+        shader_id: gl::GLuint,
         shader_type: ShaderType,
     ) -> Result<(), CompositorError> {
         use std::ffi::CString;
 
         let mut ok = 0;
         unsafe {
-            gl!(GetShaderiv(shader_id, gl!(COMPILE_STATUS), &mut ok))?;
-            if ok == gl!(TRUE).into() {
+            gl!(gl::GetShaderiv(shader_id, gl::COMPILE_STATUS, &mut ok))?;
+            if ok == gl::TRUE.into() {
                 return Ok(());
             }
 
             let mut log_length = 0;
-            gl!(GetShaderiv(
+            gl!(gl::GetShaderiv(
                 shader_id,
-                gl!(INFO_LOG_LENGTH),
+                gl::INFO_LOG_LENGTH,
                 &mut log_length
             ))?;
 
@@ -129,7 +96,7 @@
                 let buffer = CString::new(" ".repeat(log_length as usize))
                     .unwrap()
                     .into_raw();
-                gl!(GetShaderInfoLog(
+                gl!(gl::GetShaderInfoLog(
                     shader_id,
                     log_length + 1,
                     std::ptr::null_mut(),
@@ -139,30 +106,32 @@
             };
 
             match shader_type {
-                ShaderType::Vertex => {
-                    Err(ShaderError::CantCompileVertexShader { error_log }.into())
-                }
-                ShaderType::Fragment => {
-                    Err(ShaderError::CantCompileFragmentShader { error_log }.into())
-                }
+                ShaderType::Vertex => Err(CompositorError::ShaderError {
+                    atom: "cannot_compile_vertex_shader",
+                    error_log,
+                }),
+                ShaderType::Fragment => Err(CompositorError::ShaderError {
+                    atom: "cannot_compile_fragment_shader",
+                    error_log,
+                }),
             }
         }
     }
 
-    fn check_program_linking_error(program_id: gl!(GLuint)) -> Result<(), CompositorError> {
+    fn check_program_linking_error(program_id: gl::GLuint) -> Result<(), CompositorError> {
         use std::ffi::CString;
 
         let mut ok = 0;
         unsafe {
-            gl!(GetProgramiv(program_id, gl!(LINK_STATUS), &mut ok))?;
-            if ok == gl!(TRUE).into() {
+            gl!(gl::GetProgramiv(program_id, gl::LINK_STATUS, &mut ok))?;
+            if ok == gl::TRUE.into() {
                 return Ok(());
             }
 
             let mut log_length = 0;
-            gl!(GetProgramiv(
+            gl!(gl::GetProgramiv(
                 program_id,
-                gl!(INFO_LOG_LENGTH),
+                gl::INFO_LOG_LENGTH,
                 &mut log_length
             ))?;
 
@@ -172,7 +141,7 @@
                 let buffer = CString::new(" ".repeat(log_length as usize))
                     .unwrap()
                     .into_raw();
-                gl!(GetProgramInfoLog(
+                gl!(gl::GetProgramInfoLog(
                     program_id,
                     log_length + 1,
                     std::ptr::null_mut(),
@@ -181,54 +150,22 @@
                 CString::from_raw(buffer).to_str().unwrap().to_string()
             };
 
-            Err(ShaderError::CantLinkProgram { error_log }.into())
+            Err(CompositorError::ShaderError {
+                atom: "cannot_link_program",
+                error_log,
+            })
         }
     }
 }
 
 impl Drop for ShaderProgram {
     fn drop(&mut self) {
-        unsafe { gl!(DeleteProgram(self.id)).unwrap() }
-    }
-<<<<<<< HEAD
-}
-
-/// Represents errors that can happen when interacting with shaders. This error can be converted to a rustler error, which makes the `?` operator work very nicely here.
-pub enum ShaderError {
-    CantCompileFragmentShader { error_log: String },
-    CantCompileVertexShader { error_log: String },
-    CantLinkProgram { error_log: String },
-}
-
-pub enum ShaderType {
-    Vertex,
-    Fragment,
-}
-
-mod atoms {
-    rustler::atoms! {
-      cant_compile_fragment_shader,
-      cant_compile_vertex_shader,
-      cant_link_shader_program
+        unsafe { gl!(gl::DeleteProgram(self.id)).unwrap() }
     }
 }
 
-impl From<ShaderError> for rustler::Error {
-    fn from(err: ShaderError) -> Self {
-        // FIXME: I don't know whether returning { :error, { :cant_compile_vertex_shader, error_log } }
-        //        is an amazing elixir API
-        match err {
-            ShaderError::CantCompileFragmentShader { error_log } => {
-                rustler::Error::Term(Box::new((atoms::cant_compile_fragment_shader(), error_log)))
-            }
-            ShaderError::CantCompileVertexShader { error_log } => {
-                rustler::Error::Term(Box::new((atoms::cant_compile_vertex_shader(), error_log)))
-            }
-            ShaderError::CantLinkProgram { error_log } => {
-                rustler::Error::Term(Box::new((atoms::cant_link_shader_program(), error_log)))
-            }
-        }
-    }
-=======
->>>>>>> 0865863d
+#[derive(Debug, Clone, Copy, PartialEq, Eq)]
+enum ShaderType {
+    Vertex,
+    Fragment,
 }