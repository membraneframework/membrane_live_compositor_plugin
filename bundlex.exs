defmodule Membrane.VideoCompositor.BundlexProject do
  use Bundlex.Project

  def project do
    [
      natives: natives()
    ]
  end

  defp natives() do
    [
      video_compositor: [
        interface: :nif,
        sources: ["video_compositor.c", "filter.c", "raw_video.c", "utility.c", "vstate.c"],
        pkg_configs: ["libavutil", "libavfilter"],
        preprocessor: Unifex,
        src_base: "ffmpeg_video_compositor",
        compiler_flags: ["-g"]
<<<<<<< HEAD
=======
      ],
      opengl_video_compositor: [
        sources: [
          "BasicFBO.cpp",
          "Compositor.cpp",
          "gles2.cpp",
          "opengl_video_compositor.cpp",
          "RectVAO.cpp",
          "Shader.cpp",
          "YUVRenderer.cpp",
          "YUVTexture.cpp"
        ],
        interface: :nif,
        preprocessor: Unifex,
        pkg_configs: [],
        libs: ["EGL", "GLESv2"],
        language: :cpp,
        src_base: "opengl_video_compositor",
        includes: ["c_src/opengl_video_compositor/include"],
        lib_dirs: ["."]
>>>>>>> 9c1791c1
      ]
    ]
  end
end<|MERGE_RESOLUTION|>--- conflicted
+++ resolved
@@ -16,8 +16,6 @@
         preprocessor: Unifex,
         src_base: "ffmpeg_video_compositor",
         compiler_flags: ["-g"]
-<<<<<<< HEAD
-=======
       ],
       opengl_video_compositor: [
         sources: [
@@ -38,7 +36,6 @@
         src_base: "opengl_video_compositor",
         includes: ["c_src/opengl_video_compositor/include"],
         lib_dirs: ["."]
->>>>>>> 9c1791c1
       ]
     ]
   end
