--- conflicted
+++ resolved
@@ -44,16 +44,13 @@
       {:unifex, "~> 1.0"},
       {:membrane_caps_video_raw, "~> 0.1.0"},
       {:mock, "~> 0.3.0"},
-<<<<<<< HEAD
       # Testing
       {:membrane_file_plugin, "~> 0.12.0"},
       {:membrane_h264_ffmpeg_plugin, "~> 0.18"},
       {:membrane_raw_video_parser_plugin, "~> 0.8.0"},
       # Development
-=======
       {:nx, "~> 0.2"},
       {:exla, "~> 0.2"},
->>>>>>> 991801f6
       {:ex_doc, ">= 0.0.0", only: :dev, runtime: false},
       {:dialyxir, ">= 0.0.0", only: :dev, runtime: false},
       {:credo, ">= 0.0.0", only: :dev, runtime: false}
